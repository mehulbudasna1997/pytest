# test_s_06.py
import time
import subprocess
import json
from pathlib import Path
import pytest

# Import SSH helper
from test_ssh import run_ssh_cmd


TID = "S06"
ARTIFACTS_DIR = Path("artifacts")
ARTIFACTS_DIR.mkdir(parents=True, exist_ok=True)

ROOK_NS = "rook-ceph"
TEST_NS = "test-cephfs"


# --- Utility functions ---
def run_cmd(cmd: str, out_file: Path, check=True) -> str:
    """Run shell command locally and capture output."""
    try:
        res = subprocess.run(cmd, shell=True, text=True,
                             capture_output=True, check=check)
        out_file.write_text((res.stdout or "") + (res.stderr or ""))
        return res.stdout
    except subprocess.CalledProcessError as e:
        out_file.write_text((e.stdout or "") + (e.stderr or ""))
        if check:
            pytest.fail(f"Command failed: {cmd}\n{e.stderr}")
        return (e.stdout or "") + (e.stderr or "")


def get_pod_names_by_label(namespace: str, label: str, tid: str, fname: str) -> list[str]:
    out = run_cmd(
        f"kubectl -n {namespace} get pods -l {label} -o json",
        ARTIFACTS_DIR / f"{tid}_{fname}.json",
        check=False,
    )
    try:
        items = json.loads(out).get("items", [])
    except json.JSONDecodeError:
        return []
    return [i["metadata"]["name"] for i in items]


def exec_in_pod(namespace: str, pod: str, command: str, tid: str, tag: str, check=True) -> str:
    return run_cmd(
        f"kubectl -n {namespace} exec {pod} -- {command}",
        ARTIFACTS_DIR / f"{tid}_{tag}.log",
        check=check
    )


def wait_rollout(namespace: str, resource: str, tid: str, timeout=180):
    """Wait until a deployment/daemonset is fully rolled out."""
    start = time.time()
    while time.time() - start < timeout:
        out = run_cmd(f"kubectl -n {namespace} rollout status {resource}",
                      ARTIFACTS_DIR / f"{tid}_rollout_{resource.replace('/', '_')}.log", check=False)
        if "successfully rolled out" in out:
            return
        time.sleep(5)
    pytest.fail(f"{resource} did not rollout in {timeout}s")


# --- Test ---
def test_ceph_csi_restart_resilience():
    """S-06: Ceph-CSI restart resilience"""
    # Step 1: Find cephfs tester pod
    pods = get_pod_names_by_label(TEST_NS, "app=cephfs-tester", TID, "pods_before")
    assert pods, "No cephfs tester pod found"
    pod_name = pods[0]

    # Step 2: Verify IO before restart
    exec_in_pod(TEST_NS, pod_name, "echo pre-csi-restart >> /mnt/cephfs/testfile.txt", TID, "io_before")
    out = exec_in_pod(TEST_NS, pod_name, "tail -n 1 /mnt/cephfs/testfile.txt", TID, "read_before")
    assert "pre-csi-restart" in out, "Failed to verify IO before CSI restart"

    # Step 3: Restart CSI controller + node plugin
    run_ssh_cmd(f"kubectl -n {ROOK_NS} rollout restart deploy/csi-cephfsplugin-provisioner",
                ARTIFACTS_DIR / f"{TID}_restart_provisioner.log")
    run_ssh_cmd(f"kubectl -n {ROOK_NS} rollout restart ds/csi-cephfsplugin",
                ARTIFACTS_DIR / f"{TID}_restart_node.log")

    # Step 4: Wait for rollout complete
    wait_rollout(ROOK_NS, "deploy/csi-cephfsplugin-provisioner", TID, timeout=180)
    wait_rollout(ROOK_NS, "ds/csi-cephfsplugin", TID, timeout=300)

    # Step 5: Verify IO after restart
    exec_in_pod(TEST_NS, pod_name, "echo post-csi-restart >> /mnt/cephfs/testfile.txt", TID, "io_after")
    out = exec_in_pod(TEST_NS, pod_name, "tail -n 1 /mnt/cephfs/testfile.txt", TID, "read_after")
    assert "post-csi-restart" in out, "IO failed after CSI restart"

    # Step 6: Collect evidence
    run_ssh_cmd(f"kubectl -n {ROOK_NS} get pods -o wide",
                ARTIFACTS_DIR / f"{TID}_csi_pods_after.log")

<<<<<<< HEAD
    print("✅ Ceph-CSI restart test passed (S-06)")
=======
def test_ceph_csi_restart():
    """
    Objective:
        Validate CSI resilience under restart.
    """

    components = [
        "deploy/csi-cephfsplugin-provisioner",
        "deploy/csi-rbdplugin-provisioner",
        "ds/csi-cephfsplugin",
        "ds/csi-rbdplugin",
    ]
    for comp in components:
        log_step(TID, f"Restarting {comp}")
        k(f"rollout restart {comp} -n rook-ceph")
        wait_for_rollout("rook-ceph", comp, tid=TID)

    log_step(TID, "PASS: CSI CephFS components restarted successfully")
>>>>>>> 4eecfff0
<|MERGE_RESOLUTION|>--- conflicted
+++ resolved
@@ -96,26 +96,4 @@
     # Step 6: Collect evidence
     run_ssh_cmd(f"kubectl -n {ROOK_NS} get pods -o wide",
                 ARTIFACTS_DIR / f"{TID}_csi_pods_after.log")
-
-<<<<<<< HEAD
-    print("✅ Ceph-CSI restart test passed (S-06)")
-=======
-def test_ceph_csi_restart():
-    """
-    Objective:
-        Validate CSI resilience under restart.
-    """
-
-    components = [
-        "deploy/csi-cephfsplugin-provisioner",
-        "deploy/csi-rbdplugin-provisioner",
-        "ds/csi-cephfsplugin",
-        "ds/csi-rbdplugin",
-    ]
-    for comp in components:
-        log_step(TID, f"Restarting {comp}")
-        k(f"rollout restart {comp} -n rook-ceph")
-        wait_for_rollout("rook-ceph", comp, tid=TID)
-
-    log_step(TID, "PASS: CSI CephFS components restarted successfully")
->>>>>>> 4eecfff0
+    print("✅ Ceph-CSI restart test passed (S-06)")